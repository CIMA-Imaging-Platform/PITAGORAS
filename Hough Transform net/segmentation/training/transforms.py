
import numpy as np
import random
import scipy
import torch
from imgaug import augmenters as iaa
from skimage.exposure import equalize_adapthist, rescale_intensity
from skimage.transform import rescale
from torchvision import transforms

from segmentation.utils.utils import min_max_normalization
'''
    Script where the transform functions are comprehended
'''

def augmentors(label_type: str, min_value: int= None, max_value: int= None):
    """ Get augmentations for the training process.
    Param:

    - param label_type: Type of the label images, e.g., 'boundary' or 'distance'.
        - type label_type: str
    - param min_value: Minimum value for the min-max normalization.
        - type min_value: int
    - param max_value: Minimum value for the min-max normalization.
        - type min_value: int

    - return: Dict of augmentations.
    """

    if label_type == 'auto':
        data_transforms = transforms.Compose([CropAndNormalize(),
                                              FlipAuto(p=1.0),
                                              ToTensor(label_type=label_type, min_value=min_value, max_value=max_value)])

    else:
        data_transforms = {'train': transforms.Compose([Flip(p=1.0),
                                                        # Contrast(p=0.5),
                                                        Scaling(p=0.25),
                                                        Rotate(p=0.25),
                                                        # Blur(p=0.3),
                                                        # Noise(p=0.3),
                                                        ToTensor(label_type=label_type,
                                                                 min_value=min_value,
                                                                 max_value=max_value)]),
                           'val': ToTensor(label_type=label_type, min_value=min_value, max_value=max_value)}

    return data_transforms

class Blur(object):
    """ Blur augmentation (label-preserving transformation) """

    def __init__(self, p=1):
        """

        - param p: Probability to apply augmentation to an image.
            - type p: float
        """
        self.p = p
        
    def __call__(self, sample):
        """

        - param sample: Dictionary containing image and label image (numpy arrays).
            - type sample: dict

        - return: Dictionary containing augmented image and label image (numpy arrays).
        """

        if random.random() < self.p:

            sigma = 1.75 * random.random() + 1.0
            sample['image'] = scipy.ndimage.gaussian_filter(sample['image'], sigma, order=0)
        
        return sample


class Contrast(object):
    """ Contrast augmentation (label-preserving transformation) """

    def __init__(self, p=1):
        """

        - param p: Probability to apply augmentation to an image.
            - type p: float
        """
        self.p = p
        
    def __call__(self, sample):
        """

        - param sample: Dictionary containing image and label image (numpy arrays).
            - type sample: dict
        - return: Dictionary containing augmented image and label image (numpy arrays).
        """

        if random.random() < self.p:

            img = sample['image']

            h = random.randint(0, 2)

            if h == 0:  # Apply CLAHE or contrast stretching

                img = equalize_adapthist(np.squeeze(img), clip_limit=0.01)
                img = (65535 * img[..., None]).astype(np.uint16)

            elif h == 1:  # Contrast stretching

                p2, p98 = np.percentile(img, (0.2, 99.8))
                img = rescale_intensity(img, in_range=(p2, p98))

            else:  # Apply Contrast and gamma adjustment

                dtype = img.dtype
                img = (img.astype(np.float32) - np.iinfo(dtype).min) / (np.iinfo(dtype).max - np.iinfo(dtype).min)
                contrast_range, gamma_range = (0.65, 1.35), (0.5, 1.5)

                # Contrast
                img_mean, img_min, img_max = img.mean(), img.min(), img.max()
                factor = np.random.uniform(contrast_range[0], contrast_range[1])
                img = (img - img_mean) * factor + img_mean

                # Gamma
                img_mean, img_std, img_min, img_max = img.mean(), img.std(), img.min(), img.max()
                gamma = np.random.uniform(gamma_range[0], gamma_range[1])
                rnge = img_max - img_min
                img = np.power(((img - img_min) / float(rnge + 1e-7)), gamma) * rnge + img_min

                if random.random() < 0.5:
                    img = 9 * img / 10

                img = np.clip(img, 0, 1)
                img = img * (np.iinfo(dtype).max - np.iinfo(dtype).min) - np.iinfo(dtype).min
                img = img.astype(dtype)

            sample['image'] = img

        return sample


class CropAndNormalize(object):

    def __call__(self, sample):
        """

        - param sample: Dictionary containing image and label image (numpy arrays).
            - type sample: dict
        - return: Dictionary containing augmented image and label image (numpy arrays).
        """

        img = sample['image']
        scale = sample['scale']

        if scale < 1:
            img = rescale(np.squeeze(img), scale=scale, order=2, preserve_range=True).astype(img.dtype)
            img = img[..., None]

            if img.shape == (416, 496, 1):
                # Workaround for Flue-C2DL-MSC cell, otherwise batches of both subsets do not match ...
                img = np.pad(img, ((0, 0), (0, 20), (0, 0)), mode='constant')

        img = 65535 * (img.astype(np.float32) - img.min()) / (img.max() - img.min())
        img = img.astype(np.uint16)

        if img.shape[0] >= 768:
            crop_height = 768
        elif img.shape[0] >= 512:
            crop_height = 512
        elif img.shape[0] >= 320:
            crop_height = 320
        else:
            crop_height = 256

        if img.shape[1] >= 768:
            crop_width = 768
        elif img.shape[1] >= 512:
            crop_width = 512
        elif img.shape[1] >= 320:
            crop_width = 320
        else:
            crop_width = 256

        seq = iaa.Sequential([iaa.CropToFixedSize(width=crop_width, height=crop_height)])
        img = seq.augment_image(img)

        return {'image': img, 'label': img}


class Flip(object):
    """ Flip and rotation augmentation (label-preserving transformation). Crop needed for non-square images. """

    def __init__(self, p=0.5):
        """

        - param p: Probability to apply augmentation to an image.
            - type p: float
        """
        self.p = p

    def __call__(self, sample):
        """

        - param sample: Dictionary containing image and label image (numpy arrays).
            - type sample: dict
        - return: Dictionary containing augmented image and label image (numpy arrays).
        """
        img = sample['image']

        if random.random() < self.p:

            h = random.randint(0, 7)

            if h == 0:

                pass

            elif h == 1:  # Flip left-right

                sample['image'] = np.flip(img, axis=1).copy()
                if len(sample) == 3:
                    sample['label'] = np.flip(sample['label'], axis=1).copy()
                elif len(sample) == 4:
                    sample['hough_transform_label'] = np.flip(sample['hough_transform_label'], axis=1).copy()
                    sample['cell_label'] = np.flip(sample['cell_label'], axis=1).copy()

            elif h == 2:  # Flip up-down

                sample['image'] = np.flip(img, axis=0).copy()
                if len(sample) == 3:
                    sample['label'] = np.flip(sample['label'], axis=0).copy()
                elif len(sample) == 4:
                    sample['hough_transform_label'] = np.flip(sample['hough_transform_label'], axis=0).copy()
                    sample['cell_label'] = np.flip(sample['cell_label'], axis=0).copy()

            elif h == 3:  # Rotate 90°

                sample['image'] = np.rot90(img, axes=(0, 1)).copy()
                if len(sample) == 3:
                    sample['label'] = np.rot90(sample['label'], axes=(0, 1)).copy()
                elif len(sample) == 4:
                    sample['hough_transform_label'] = np.rot90(sample['hough_transform_label'], axes=(0, 1)).copy()
                    sample['cell_label'] = np.rot90(sample['cell_label'], axes=(0, 1)).copy()

            elif h == 4:  # Rotate 180°

                sample['image'] = np.rot90(img, k=2, axes=(0, 1)).copy()
                if len(sample) == 3:
                    sample['label'] = np.rot90(sample['label'], k=2, axes=(0, 1)).copy()
                elif len(sample) == 4:
                    sample['hough_transform_label'] = np.rot90(sample['hough_transform_label'], k=2, axes=(0, 1)).copy()
                    sample['cell_label'] = np.rot90(sample['cell_label'], k=2, axes=(0, 1)).copy()

            elif h == 5:  # Rotate 270°

                sample['image'] = np.rot90(img, k=3, axes=(0, 1)).copy()
                if len(sample) == 3:
                    sample['label'] = np.rot90(sample['label'], k=3, axes=(0, 1)).copy()
                elif len(sample) == 4:
                    sample['hough_transform_label'] = np.rot90(sample['hough_transform_label'], k=3, axes=(0, 1)).copy()
                    sample['cell_label'] = np.rot90(sample['cell_label'], k=3, axes=(0, 1)).copy()

            elif h == 6:  # Flip left-right + rotate 90°

                img = np.flip(img, axis=1).copy()
                sample['image'] = np.rot90(img, axes=(0, 1)).copy()

                if len(sample) == 3:
                    label_img = np.flip(sample['label'], axis=1).copy()
                    sample['label'] = np.rot90(label_img, k=1, axes=(0, 1)).copy()
                elif len(sample) == 4:
                    border_label = np.flip(sample['hough_transform_label'], axis=1).copy()
                    cell_label = np.flip(sample['cell_label'], axis=1).copy()
                    sample['hough_transform_label'] = np.rot90(border_label, k=1, axes=(0, 1)).copy()
                    sample['cell_label'] = np.rot90(cell_label, k=1, axes=(0, 1)).copy()

            elif h == 7:  # Flip up-down + rotate 90°

                img = np.flip(img, axis=0).copy()
                sample['image'] = np.rot90(img, axes=(0, 1)).copy()

                if len(sample) == 3:
                    label_img = np.flip(sample['label'], axis=0).copy()
                    sample['label'] = np.rot90(label_img, k=1, axes=(0, 1)).copy()
                elif len(sample) == 4:
                    border_label = np.flip(sample['hough_transform_label'], axis=0).copy()
                    cell_label = np.flip(sample['cell_label'], axis=0).copy()
                    sample['hough_transform_label'] = np.rot90(border_label, k=1, axes=(0, 1)).copy()
                    sample['cell_label'] = np.rot90(cell_label, k=1, axes=(0, 1)).copy()

        return sample


class FlipAuto(object):
    """ Flip and rotation augmentation for auto-encoder pre-training. """

    def __init__(self, p=0.5):
        """

        - param p: Probability to apply augmentation to an image.
            - type p: float
        """
        self.p = p

    def __call__(self, sample):
        """

        - param sample: Dictionary containing image and label image (numpy arrays).
            - type sample: dict
        - return: Dictionary containing augmented image and label image (numpy arrays).
        """
        img = sample['image']

        if random.random() < self.p:

            h = random.randint(0, 3)

            if h == 0:
                pass
            elif h == 1:  # Flip left-right
                img = np.flip(img, axis=1).copy()
            elif h == 2:  # Flip up-down
                img = np.flip(img, axis=0).copy()
            elif h == 3:  # Rotate 180°
                img = np.rot90(img, k=2, axes=(0, 1)).copy()

        return {'image': img, 'label': img}


class Noise(object):
    """ Gaussian noise augmentation """

    def __init__(self, p=0.25):
        """

        - param p: Probability to apply augmentation to an image.
            - type p: float
        """
        self.p = p

    def __call__(self, sample):
        """

        :param sample: Dictionary containing image and label image (numpy arrays).
            :type sample: dict
        :return: Dictionary containing augmented image and label image (numpy arrays).
        """

        if random.random() < self.p:

            # Add noise with sigma 1-6% of image maximum
            sigma = random.randint(1, 6) / 100 * np.max(sample['image'])

            # Add noise to selected images
            seq = iaa.Sequential([iaa.AdditiveGaussianNoise(scale=sigma, per_channel=False)])
            sample['image'] = seq.augment_image(sample['image'])

        return sample

 
class Rotate(object):
    """ Rotation augmentation (label-changing augmentation) """

    def __init__(self, p=1):
        """

        - param p: Probability to apply augmentation to an image.
            - type p: float
        """
        self.p = p
        self.angle = (-45, 45)
        
    def __call__(self, sample):
        """

        - param sample: Dictionary containing image and label image (numpy arrays).
            - type sample: dict
        - return: Dictionary containing augmented image and label image (numpy arrays).
        """

        if random.random() < self.p:

            angle = random.uniform(self.angle[0], self.angle[1])
                
            seq1 = iaa.Sequential([iaa.Affine(rotate=angle)]).to_deterministic()
            seq2 = iaa.Sequential([iaa.Affine(rotate=angle, order=0)]).to_deterministic()
            sample['image'] = seq1.augment_image(sample['image'])

            if len(sample) == 3:
                if sample['label'].dtype == np.uint8:
                    sample['label'] = seq2.augment_image(sample['label'])
                else:
                    sample['label'] = seq1.augment_image(sample['label'])

            elif len(sample) == 4:

                if sample['hough_transform_label'].dtype == np.uint8:
                    sample['hough_transform_label'] = seq2.augment_image(sample['hough_transform_label'])
                else:
                    sample['hough_transform_label'] = seq1.augment_image(sample['hough_transform_label'])

                if sample['cell_label'].dtype == np.uint8:
                    sample['cell_label'] = seq2.augment_image(sample['cell_label'])
                else:
                    sample['cell_label'] = seq1.augment_image(sample['cell_label'])
            else:
                raise Exception('Unsupported sample format.')
         
        return sample


class Scaling(object):
    """ Scaling augmentation (label-changing transformation) """

    def __init__(self, p=1):
        """

        - param p: Probability to apply augmentation to an image.
            - type p: float
        """
        self.p = p
        self.scale = (0.8, 1.20)

    def __call__(self, sample):
        """

        - param sample: Dictionary containing image and label image (numpy arrays).
            - type sample: dict
        - return: Dictionary containing augmented image and label image (numpy arrays).
        """

        if random.random() < self.p:

            scale1 = random.uniform(self.scale[0], self.scale[1])
            scale2 = random.uniform(self.scale[0], self.scale[1])

            seq1 = iaa.Sequential([iaa.Affine(scale={"x": scale1, "y": scale2})])
            seq2 = iaa.Sequential([iaa.Affine(scale={"x": scale1, "y": scale2}, order=0)])
            sample['image'] = seq1.augment_image(sample['image'])

            if len(sample) == 3:
                if sample['label'].dtype == np.uint8:
                    sample['label'] = seq2.augment_image(sample['label'])
                else:
                    sample['label'] = seq1.augment_image(sample['label']).copy()
            elif len(sample) == 4:
                if sample['hough_transform_label'].dtype == np.uint8:
                    sample['hough_transform_label'] = seq2.augment_image(sample['hough_transform_label'])
                else:
                    sample['hough_transform_label'] = seq1.augment_image(sample['hough_transform_label'])

                if sample['cell_label'].dtype == np.uint8:
                    sample['cell_label'] = seq2.augment_image(sample['cell_label'])
                else:
                    sample['cell_label'] = seq1.augment_image(sample['cell_label'])
            else:
                raise Exception('Unsupported sample format.')

        return sample

  
class ToTensor(object):
    """ Convert image and labels images to Torch tensors """
    
    def __init__(self, label_type, min_value, max_value):
        """
         Convert image and labels images to Torch tensor

        - param min_value: Minimum value for the normalization. All values below this value are clipped
            - type min_value: int
        - param max_value: Maximum value for the normalization. All values above this value are clipped.
            - type max_value: int
        """

        self.label_type = label_type
        
    def __call__(self, sample):
        """
        - param sample: Dictionary containing image and label image (numpy arrays).
            - type sample: dict
        - return: Dictionary containing augmented image and label image (numpy arrays).
        """

        # Normalize image to [-1, 1] and the Hough Transform from [0, 1]
        sample['image'] = min_max_normalization(sample['image'])
<<<<<<< HEAD
            
=======

        max_hough_transform_label = np.max(sample['hough_transform_label'])
        if max_hough_transform_label > 0:
            sample['hough_transform_label'] = sample['hough_transform_label'] / max_hough_transform_label

>>>>>>> ec932f56
        # Swap axes from (H, W, Channels) to (Channels, H, W)
        for key in sample:
            if key != 'id':
                sample[key] = np.transpose(sample[key], (2, 0, 1))

        # loss function (l1loss/l2loss) needs float tensor with shape [batch, channels, height, width]
        img = torch.from_numpy(sample['image']).to(torch.float)
        hough_transform_label = torch.from_numpy(sample['hough_transform_label']).to(torch.float)
        cell_label = torch.from_numpy(sample['cell_label']).to(torch.float)

        return img, hough_transform_label, cell_label<|MERGE_RESOLUTION|>--- conflicted
+++ resolved
@@ -1,504 +1,500 @@
-
-import numpy as np
-import random
-import scipy
-import torch
-from imgaug import augmenters as iaa
-from skimage.exposure import equalize_adapthist, rescale_intensity
-from skimage.transform import rescale
-from torchvision import transforms
-
-from segmentation.utils.utils import min_max_normalization
-'''
-    Script where the transform functions are comprehended
-'''
-
-def augmentors(label_type: str, min_value: int= None, max_value: int= None):
-    """ Get augmentations for the training process.
-    Param:
-
-    - param label_type: Type of the label images, e.g., 'boundary' or 'distance'.
-        - type label_type: str
-    - param min_value: Minimum value for the min-max normalization.
-        - type min_value: int
-    - param max_value: Minimum value for the min-max normalization.
-        - type min_value: int
-
-    - return: Dict of augmentations.
-    """
-
-    if label_type == 'auto':
-        data_transforms = transforms.Compose([CropAndNormalize(),
-                                              FlipAuto(p=1.0),
-                                              ToTensor(label_type=label_type, min_value=min_value, max_value=max_value)])
-
-    else:
-        data_transforms = {'train': transforms.Compose([Flip(p=1.0),
-                                                        # Contrast(p=0.5),
-                                                        Scaling(p=0.25),
-                                                        Rotate(p=0.25),
-                                                        # Blur(p=0.3),
-                                                        # Noise(p=0.3),
-                                                        ToTensor(label_type=label_type,
-                                                                 min_value=min_value,
-                                                                 max_value=max_value)]),
-                           'val': ToTensor(label_type=label_type, min_value=min_value, max_value=max_value)}
-
-    return data_transforms
-
-class Blur(object):
-    """ Blur augmentation (label-preserving transformation) """
-
-    def __init__(self, p=1):
-        """
-
-        - param p: Probability to apply augmentation to an image.
-            - type p: float
-        """
-        self.p = p
-        
-    def __call__(self, sample):
-        """
-
-        - param sample: Dictionary containing image and label image (numpy arrays).
-            - type sample: dict
-
-        - return: Dictionary containing augmented image and label image (numpy arrays).
-        """
-
-        if random.random() < self.p:
-
-            sigma = 1.75 * random.random() + 1.0
-            sample['image'] = scipy.ndimage.gaussian_filter(sample['image'], sigma, order=0)
-        
-        return sample
-
-
-class Contrast(object):
-    """ Contrast augmentation (label-preserving transformation) """
-
-    def __init__(self, p=1):
-        """
-
-        - param p: Probability to apply augmentation to an image.
-            - type p: float
-        """
-        self.p = p
-        
-    def __call__(self, sample):
-        """
-
-        - param sample: Dictionary containing image and label image (numpy arrays).
-            - type sample: dict
-        - return: Dictionary containing augmented image and label image (numpy arrays).
-        """
-
-        if random.random() < self.p:
-
-            img = sample['image']
-
-            h = random.randint(0, 2)
-
-            if h == 0:  # Apply CLAHE or contrast stretching
-
-                img = equalize_adapthist(np.squeeze(img), clip_limit=0.01)
-                img = (65535 * img[..., None]).astype(np.uint16)
-
-            elif h == 1:  # Contrast stretching
-
-                p2, p98 = np.percentile(img, (0.2, 99.8))
-                img = rescale_intensity(img, in_range=(p2, p98))
-
-            else:  # Apply Contrast and gamma adjustment
-
-                dtype = img.dtype
-                img = (img.astype(np.float32) - np.iinfo(dtype).min) / (np.iinfo(dtype).max - np.iinfo(dtype).min)
-                contrast_range, gamma_range = (0.65, 1.35), (0.5, 1.5)
-
-                # Contrast
-                img_mean, img_min, img_max = img.mean(), img.min(), img.max()
-                factor = np.random.uniform(contrast_range[0], contrast_range[1])
-                img = (img - img_mean) * factor + img_mean
-
-                # Gamma
-                img_mean, img_std, img_min, img_max = img.mean(), img.std(), img.min(), img.max()
-                gamma = np.random.uniform(gamma_range[0], gamma_range[1])
-                rnge = img_max - img_min
-                img = np.power(((img - img_min) / float(rnge + 1e-7)), gamma) * rnge + img_min
-
-                if random.random() < 0.5:
-                    img = 9 * img / 10
-
-                img = np.clip(img, 0, 1)
-                img = img * (np.iinfo(dtype).max - np.iinfo(dtype).min) - np.iinfo(dtype).min
-                img = img.astype(dtype)
-
-            sample['image'] = img
-
-        return sample
-
-
-class CropAndNormalize(object):
-
-    def __call__(self, sample):
-        """
-
-        - param sample: Dictionary containing image and label image (numpy arrays).
-            - type sample: dict
-        - return: Dictionary containing augmented image and label image (numpy arrays).
-        """
-
-        img = sample['image']
-        scale = sample['scale']
-
-        if scale < 1:
-            img = rescale(np.squeeze(img), scale=scale, order=2, preserve_range=True).astype(img.dtype)
-            img = img[..., None]
-
-            if img.shape == (416, 496, 1):
-                # Workaround for Flue-C2DL-MSC cell, otherwise batches of both subsets do not match ...
-                img = np.pad(img, ((0, 0), (0, 20), (0, 0)), mode='constant')
-
-        img = 65535 * (img.astype(np.float32) - img.min()) / (img.max() - img.min())
-        img = img.astype(np.uint16)
-
-        if img.shape[0] >= 768:
-            crop_height = 768
-        elif img.shape[0] >= 512:
-            crop_height = 512
-        elif img.shape[0] >= 320:
-            crop_height = 320
-        else:
-            crop_height = 256
-
-        if img.shape[1] >= 768:
-            crop_width = 768
-        elif img.shape[1] >= 512:
-            crop_width = 512
-        elif img.shape[1] >= 320:
-            crop_width = 320
-        else:
-            crop_width = 256
-
-        seq = iaa.Sequential([iaa.CropToFixedSize(width=crop_width, height=crop_height)])
-        img = seq.augment_image(img)
-
-        return {'image': img, 'label': img}
-
-
-class Flip(object):
-    """ Flip and rotation augmentation (label-preserving transformation). Crop needed for non-square images. """
-
-    def __init__(self, p=0.5):
-        """
-
-        - param p: Probability to apply augmentation to an image.
-            - type p: float
-        """
-        self.p = p
-
-    def __call__(self, sample):
-        """
-
-        - param sample: Dictionary containing image and label image (numpy arrays).
-            - type sample: dict
-        - return: Dictionary containing augmented image and label image (numpy arrays).
-        """
-        img = sample['image']
-
-        if random.random() < self.p:
-
-            h = random.randint(0, 7)
-
-            if h == 0:
-
-                pass
-
-            elif h == 1:  # Flip left-right
-
-                sample['image'] = np.flip(img, axis=1).copy()
-                if len(sample) == 3:
-                    sample['label'] = np.flip(sample['label'], axis=1).copy()
-                elif len(sample) == 4:
-                    sample['hough_transform_label'] = np.flip(sample['hough_transform_label'], axis=1).copy()
-                    sample['cell_label'] = np.flip(sample['cell_label'], axis=1).copy()
-
-            elif h == 2:  # Flip up-down
-
-                sample['image'] = np.flip(img, axis=0).copy()
-                if len(sample) == 3:
-                    sample['label'] = np.flip(sample['label'], axis=0).copy()
-                elif len(sample) == 4:
-                    sample['hough_transform_label'] = np.flip(sample['hough_transform_label'], axis=0).copy()
-                    sample['cell_label'] = np.flip(sample['cell_label'], axis=0).copy()
-
-            elif h == 3:  # Rotate 90°
-
-                sample['image'] = np.rot90(img, axes=(0, 1)).copy()
-                if len(sample) == 3:
-                    sample['label'] = np.rot90(sample['label'], axes=(0, 1)).copy()
-                elif len(sample) == 4:
-                    sample['hough_transform_label'] = np.rot90(sample['hough_transform_label'], axes=(0, 1)).copy()
-                    sample['cell_label'] = np.rot90(sample['cell_label'], axes=(0, 1)).copy()
-
-            elif h == 4:  # Rotate 180°
-
-                sample['image'] = np.rot90(img, k=2, axes=(0, 1)).copy()
-                if len(sample) == 3:
-                    sample['label'] = np.rot90(sample['label'], k=2, axes=(0, 1)).copy()
-                elif len(sample) == 4:
-                    sample['hough_transform_label'] = np.rot90(sample['hough_transform_label'], k=2, axes=(0, 1)).copy()
-                    sample['cell_label'] = np.rot90(sample['cell_label'], k=2, axes=(0, 1)).copy()
-
-            elif h == 5:  # Rotate 270°
-
-                sample['image'] = np.rot90(img, k=3, axes=(0, 1)).copy()
-                if len(sample) == 3:
-                    sample['label'] = np.rot90(sample['label'], k=3, axes=(0, 1)).copy()
-                elif len(sample) == 4:
-                    sample['hough_transform_label'] = np.rot90(sample['hough_transform_label'], k=3, axes=(0, 1)).copy()
-                    sample['cell_label'] = np.rot90(sample['cell_label'], k=3, axes=(0, 1)).copy()
-
-            elif h == 6:  # Flip left-right + rotate 90°
-
-                img = np.flip(img, axis=1).copy()
-                sample['image'] = np.rot90(img, axes=(0, 1)).copy()
-
-                if len(sample) == 3:
-                    label_img = np.flip(sample['label'], axis=1).copy()
-                    sample['label'] = np.rot90(label_img, k=1, axes=(0, 1)).copy()
-                elif len(sample) == 4:
-                    border_label = np.flip(sample['hough_transform_label'], axis=1).copy()
-                    cell_label = np.flip(sample['cell_label'], axis=1).copy()
-                    sample['hough_transform_label'] = np.rot90(border_label, k=1, axes=(0, 1)).copy()
-                    sample['cell_label'] = np.rot90(cell_label, k=1, axes=(0, 1)).copy()
-
-            elif h == 7:  # Flip up-down + rotate 90°
-
-                img = np.flip(img, axis=0).copy()
-                sample['image'] = np.rot90(img, axes=(0, 1)).copy()
-
-                if len(sample) == 3:
-                    label_img = np.flip(sample['label'], axis=0).copy()
-                    sample['label'] = np.rot90(label_img, k=1, axes=(0, 1)).copy()
-                elif len(sample) == 4:
-                    border_label = np.flip(sample['hough_transform_label'], axis=0).copy()
-                    cell_label = np.flip(sample['cell_label'], axis=0).copy()
-                    sample['hough_transform_label'] = np.rot90(border_label, k=1, axes=(0, 1)).copy()
-                    sample['cell_label'] = np.rot90(cell_label, k=1, axes=(0, 1)).copy()
-
-        return sample
-
-
-class FlipAuto(object):
-    """ Flip and rotation augmentation for auto-encoder pre-training. """
-
-    def __init__(self, p=0.5):
-        """
-
-        - param p: Probability to apply augmentation to an image.
-            - type p: float
-        """
-        self.p = p
-
-    def __call__(self, sample):
-        """
-
-        - param sample: Dictionary containing image and label image (numpy arrays).
-            - type sample: dict
-        - return: Dictionary containing augmented image and label image (numpy arrays).
-        """
-        img = sample['image']
-
-        if random.random() < self.p:
-
-            h = random.randint(0, 3)
-
-            if h == 0:
-                pass
-            elif h == 1:  # Flip left-right
-                img = np.flip(img, axis=1).copy()
-            elif h == 2:  # Flip up-down
-                img = np.flip(img, axis=0).copy()
-            elif h == 3:  # Rotate 180°
-                img = np.rot90(img, k=2, axes=(0, 1)).copy()
-
-        return {'image': img, 'label': img}
-
-
-class Noise(object):
-    """ Gaussian noise augmentation """
-
-    def __init__(self, p=0.25):
-        """
-
-        - param p: Probability to apply augmentation to an image.
-            - type p: float
-        """
-        self.p = p
-
-    def __call__(self, sample):
-        """
-
-        :param sample: Dictionary containing image and label image (numpy arrays).
-            :type sample: dict
-        :return: Dictionary containing augmented image and label image (numpy arrays).
-        """
-
-        if random.random() < self.p:
-
-            # Add noise with sigma 1-6% of image maximum
-            sigma = random.randint(1, 6) / 100 * np.max(sample['image'])
-
-            # Add noise to selected images
-            seq = iaa.Sequential([iaa.AdditiveGaussianNoise(scale=sigma, per_channel=False)])
-            sample['image'] = seq.augment_image(sample['image'])
-
-        return sample
-
- 
-class Rotate(object):
-    """ Rotation augmentation (label-changing augmentation) """
-
-    def __init__(self, p=1):
-        """
-
-        - param p: Probability to apply augmentation to an image.
-            - type p: float
-        """
-        self.p = p
-        self.angle = (-45, 45)
-        
-    def __call__(self, sample):
-        """
-
-        - param sample: Dictionary containing image and label image (numpy arrays).
-            - type sample: dict
-        - return: Dictionary containing augmented image and label image (numpy arrays).
-        """
-
-        if random.random() < self.p:
-
-            angle = random.uniform(self.angle[0], self.angle[1])
-                
-            seq1 = iaa.Sequential([iaa.Affine(rotate=angle)]).to_deterministic()
-            seq2 = iaa.Sequential([iaa.Affine(rotate=angle, order=0)]).to_deterministic()
-            sample['image'] = seq1.augment_image(sample['image'])
-
-            if len(sample) == 3:
-                if sample['label'].dtype == np.uint8:
-                    sample['label'] = seq2.augment_image(sample['label'])
-                else:
-                    sample['label'] = seq1.augment_image(sample['label'])
-
-            elif len(sample) == 4:
-
-                if sample['hough_transform_label'].dtype == np.uint8:
-                    sample['hough_transform_label'] = seq2.augment_image(sample['hough_transform_label'])
-                else:
-                    sample['hough_transform_label'] = seq1.augment_image(sample['hough_transform_label'])
-
-                if sample['cell_label'].dtype == np.uint8:
-                    sample['cell_label'] = seq2.augment_image(sample['cell_label'])
-                else:
-                    sample['cell_label'] = seq1.augment_image(sample['cell_label'])
-            else:
-                raise Exception('Unsupported sample format.')
-         
-        return sample
-
-
-class Scaling(object):
-    """ Scaling augmentation (label-changing transformation) """
-
-    def __init__(self, p=1):
-        """
-
-        - param p: Probability to apply augmentation to an image.
-            - type p: float
-        """
-        self.p = p
-        self.scale = (0.8, 1.20)
-
-    def __call__(self, sample):
-        """
-
-        - param sample: Dictionary containing image and label image (numpy arrays).
-            - type sample: dict
-        - return: Dictionary containing augmented image and label image (numpy arrays).
-        """
-
-        if random.random() < self.p:
-
-            scale1 = random.uniform(self.scale[0], self.scale[1])
-            scale2 = random.uniform(self.scale[0], self.scale[1])
-
-            seq1 = iaa.Sequential([iaa.Affine(scale={"x": scale1, "y": scale2})])
-            seq2 = iaa.Sequential([iaa.Affine(scale={"x": scale1, "y": scale2}, order=0)])
-            sample['image'] = seq1.augment_image(sample['image'])
-
-            if len(sample) == 3:
-                if sample['label'].dtype == np.uint8:
-                    sample['label'] = seq2.augment_image(sample['label'])
-                else:
-                    sample['label'] = seq1.augment_image(sample['label']).copy()
-            elif len(sample) == 4:
-                if sample['hough_transform_label'].dtype == np.uint8:
-                    sample['hough_transform_label'] = seq2.augment_image(sample['hough_transform_label'])
-                else:
-                    sample['hough_transform_label'] = seq1.augment_image(sample['hough_transform_label'])
-
-                if sample['cell_label'].dtype == np.uint8:
-                    sample['cell_label'] = seq2.augment_image(sample['cell_label'])
-                else:
-                    sample['cell_label'] = seq1.augment_image(sample['cell_label'])
-            else:
-                raise Exception('Unsupported sample format.')
-
-        return sample
-
-  
-class ToTensor(object):
-    """ Convert image and labels images to Torch tensors """
-    
-    def __init__(self, label_type, min_value, max_value):
-        """
-         Convert image and labels images to Torch tensor
-
-        - param min_value: Minimum value for the normalization. All values below this value are clipped
-            - type min_value: int
-        - param max_value: Maximum value for the normalization. All values above this value are clipped.
-            - type max_value: int
-        """
-
-        self.label_type = label_type
-        
-    def __call__(self, sample):
-        """
-        - param sample: Dictionary containing image and label image (numpy arrays).
-            - type sample: dict
-        - return: Dictionary containing augmented image and label image (numpy arrays).
-        """
-
-        # Normalize image to [-1, 1] and the Hough Transform from [0, 1]
-        sample['image'] = min_max_normalization(sample['image'])
-<<<<<<< HEAD
-            
-=======
-
-        max_hough_transform_label = np.max(sample['hough_transform_label'])
-        if max_hough_transform_label > 0:
-            sample['hough_transform_label'] = sample['hough_transform_label'] / max_hough_transform_label
-
->>>>>>> ec932f56
-        # Swap axes from (H, W, Channels) to (Channels, H, W)
-        for key in sample:
-            if key != 'id':
-                sample[key] = np.transpose(sample[key], (2, 0, 1))
-
-        # loss function (l1loss/l2loss) needs float tensor with shape [batch, channels, height, width]
-        img = torch.from_numpy(sample['image']).to(torch.float)
-        hough_transform_label = torch.from_numpy(sample['hough_transform_label']).to(torch.float)
-        cell_label = torch.from_numpy(sample['cell_label']).to(torch.float)
-
+
+import numpy as np
+import random
+import scipy
+import torch
+from imgaug import augmenters as iaa
+from skimage.exposure import equalize_adapthist, rescale_intensity
+from skimage.transform import rescale
+from torchvision import transforms
+
+from segmentation.utils.utils import min_max_normalization
+'''
+    Script where the transform functions are comprehended
+'''
+
+def augmentors(label_type: str, min_value: int= None, max_value: int= None):
+    """ Get augmentations for the training process.
+    Param:
+
+    - param label_type: Type of the label images, e.g., 'boundary' or 'distance'.
+        - type label_type: str
+    - param min_value: Minimum value for the min-max normalization.
+        - type min_value: int
+    - param max_value: Minimum value for the min-max normalization.
+        - type min_value: int
+
+    - return: Dict of augmentations.
+    """
+
+    if label_type == 'auto':
+        data_transforms = transforms.Compose([CropAndNormalize(),
+                                              FlipAuto(p=1.0),
+                                              ToTensor(label_type=label_type, min_value=min_value, max_value=max_value)])
+
+    else:
+        data_transforms = {'train': transforms.Compose([Flip(p=1.0),
+                                                        # Contrast(p=0.5),
+                                                        Scaling(p=0.25),
+                                                        Rotate(p=0.25),
+                                                        # Blur(p=0.3),
+                                                        # Noise(p=0.3),
+                                                        ToTensor(label_type=label_type,
+                                                                 min_value=min_value,
+                                                                 max_value=max_value)]),
+                           'val': ToTensor(label_type=label_type, min_value=min_value, max_value=max_value)}
+
+    return data_transforms
+
+class Blur(object):
+    """ Blur augmentation (label-preserving transformation) """
+
+    def __init__(self, p=1):
+        """
+
+        - param p: Probability to apply augmentation to an image.
+            - type p: float
+        """
+        self.p = p
+        
+    def __call__(self, sample):
+        """
+
+        - param sample: Dictionary containing image and label image (numpy arrays).
+            - type sample: dict
+
+        - return: Dictionary containing augmented image and label image (numpy arrays).
+        """
+
+        if random.random() < self.p:
+
+            sigma = 1.75 * random.random() + 1.0
+            sample['image'] = scipy.ndimage.gaussian_filter(sample['image'], sigma, order=0)
+        
+        return sample
+
+
+class Contrast(object):
+    """ Contrast augmentation (label-preserving transformation) """
+
+    def __init__(self, p=1):
+        """
+
+        - param p: Probability to apply augmentation to an image.
+            - type p: float
+        """
+        self.p = p
+        
+    def __call__(self, sample):
+        """
+
+        - param sample: Dictionary containing image and label image (numpy arrays).
+            - type sample: dict
+        - return: Dictionary containing augmented image and label image (numpy arrays).
+        """
+
+        if random.random() < self.p:
+
+            img = sample['image']
+
+            h = random.randint(0, 2)
+
+            if h == 0:  # Apply CLAHE or contrast stretching
+
+                img = equalize_adapthist(np.squeeze(img), clip_limit=0.01)
+                img = (65535 * img[..., None]).astype(np.uint16)
+
+            elif h == 1:  # Contrast stretching
+
+                p2, p98 = np.percentile(img, (0.2, 99.8))
+                img = rescale_intensity(img, in_range=(p2, p98))
+
+            else:  # Apply Contrast and gamma adjustment
+
+                dtype = img.dtype
+                img = (img.astype(np.float32) - np.iinfo(dtype).min) / (np.iinfo(dtype).max - np.iinfo(dtype).min)
+                contrast_range, gamma_range = (0.65, 1.35), (0.5, 1.5)
+
+                # Contrast
+                img_mean, img_min, img_max = img.mean(), img.min(), img.max()
+                factor = np.random.uniform(contrast_range[0], contrast_range[1])
+                img = (img - img_mean) * factor + img_mean
+
+                # Gamma
+                img_mean, img_std, img_min, img_max = img.mean(), img.std(), img.min(), img.max()
+                gamma = np.random.uniform(gamma_range[0], gamma_range[1])
+                rnge = img_max - img_min
+                img = np.power(((img - img_min) / float(rnge + 1e-7)), gamma) * rnge + img_min
+
+                if random.random() < 0.5:
+                    img = 9 * img / 10
+
+                img = np.clip(img, 0, 1)
+                img = img * (np.iinfo(dtype).max - np.iinfo(dtype).min) - np.iinfo(dtype).min
+                img = img.astype(dtype)
+
+            sample['image'] = img
+
+        return sample
+
+
+class CropAndNormalize(object):
+
+    def __call__(self, sample):
+        """
+
+        - param sample: Dictionary containing image and label image (numpy arrays).
+            - type sample: dict
+        - return: Dictionary containing augmented image and label image (numpy arrays).
+        """
+
+        img = sample['image']
+        scale = sample['scale']
+
+        if scale < 1:
+            img = rescale(np.squeeze(img), scale=scale, order=2, preserve_range=True).astype(img.dtype)
+            img = img[..., None]
+
+            if img.shape == (416, 496, 1):
+                # Workaround for Flue-C2DL-MSC cell, otherwise batches of both subsets do not match ...
+                img = np.pad(img, ((0, 0), (0, 20), (0, 0)), mode='constant')
+
+        img = 65535 * (img.astype(np.float32) - img.min()) / (img.max() - img.min())
+        img = img.astype(np.uint16)
+
+        if img.shape[0] >= 768:
+            crop_height = 768
+        elif img.shape[0] >= 512:
+            crop_height = 512
+        elif img.shape[0] >= 320:
+            crop_height = 320
+        else:
+            crop_height = 256
+
+        if img.shape[1] >= 768:
+            crop_width = 768
+        elif img.shape[1] >= 512:
+            crop_width = 512
+        elif img.shape[1] >= 320:
+            crop_width = 320
+        else:
+            crop_width = 256
+
+        seq = iaa.Sequential([iaa.CropToFixedSize(width=crop_width, height=crop_height)])
+        img = seq.augment_image(img)
+
+        return {'image': img, 'label': img}
+
+
+class Flip(object):
+    """ Flip and rotation augmentation (label-preserving transformation). Crop needed for non-square images. """
+
+    def __init__(self, p=0.5):
+        """
+
+        - param p: Probability to apply augmentation to an image.
+            - type p: float
+        """
+        self.p = p
+
+    def __call__(self, sample):
+        """
+
+        - param sample: Dictionary containing image and label image (numpy arrays).
+            - type sample: dict
+        - return: Dictionary containing augmented image and label image (numpy arrays).
+        """
+        img = sample['image']
+
+        if random.random() < self.p:
+
+            h = random.randint(0, 7)
+
+            if h == 0:
+
+                pass
+
+            elif h == 1:  # Flip left-right
+
+                sample['image'] = np.flip(img, axis=1).copy()
+                if len(sample) == 3:
+                    sample['label'] = np.flip(sample['label'], axis=1).copy()
+                elif len(sample) == 4:
+                    sample['hough_transform_label'] = np.flip(sample['hough_transform_label'], axis=1).copy()
+                    sample['cell_label'] = np.flip(sample['cell_label'], axis=1).copy()
+
+            elif h == 2:  # Flip up-down
+
+                sample['image'] = np.flip(img, axis=0).copy()
+                if len(sample) == 3:
+                    sample['label'] = np.flip(sample['label'], axis=0).copy()
+                elif len(sample) == 4:
+                    sample['hough_transform_label'] = np.flip(sample['hough_transform_label'], axis=0).copy()
+                    sample['cell_label'] = np.flip(sample['cell_label'], axis=0).copy()
+
+            elif h == 3:  # Rotate 90°
+
+                sample['image'] = np.rot90(img, axes=(0, 1)).copy()
+                if len(sample) == 3:
+                    sample['label'] = np.rot90(sample['label'], axes=(0, 1)).copy()
+                elif len(sample) == 4:
+                    sample['hough_transform_label'] = np.rot90(sample['hough_transform_label'], axes=(0, 1)).copy()
+                    sample['cell_label'] = np.rot90(sample['cell_label'], axes=(0, 1)).copy()
+
+            elif h == 4:  # Rotate 180°
+
+                sample['image'] = np.rot90(img, k=2, axes=(0, 1)).copy()
+                if len(sample) == 3:
+                    sample['label'] = np.rot90(sample['label'], k=2, axes=(0, 1)).copy()
+                elif len(sample) == 4:
+                    sample['hough_transform_label'] = np.rot90(sample['hough_transform_label'], k=2, axes=(0, 1)).copy()
+                    sample['cell_label'] = np.rot90(sample['cell_label'], k=2, axes=(0, 1)).copy()
+
+            elif h == 5:  # Rotate 270°
+
+                sample['image'] = np.rot90(img, k=3, axes=(0, 1)).copy()
+                if len(sample) == 3:
+                    sample['label'] = np.rot90(sample['label'], k=3, axes=(0, 1)).copy()
+                elif len(sample) == 4:
+                    sample['hough_transform_label'] = np.rot90(sample['hough_transform_label'], k=3, axes=(0, 1)).copy()
+                    sample['cell_label'] = np.rot90(sample['cell_label'], k=3, axes=(0, 1)).copy()
+
+            elif h == 6:  # Flip left-right + rotate 90°
+
+                img = np.flip(img, axis=1).copy()
+                sample['image'] = np.rot90(img, axes=(0, 1)).copy()
+
+                if len(sample) == 3:
+                    label_img = np.flip(sample['label'], axis=1).copy()
+                    sample['label'] = np.rot90(label_img, k=1, axes=(0, 1)).copy()
+                elif len(sample) == 4:
+                    border_label = np.flip(sample['hough_transform_label'], axis=1).copy()
+                    cell_label = np.flip(sample['cell_label'], axis=1).copy()
+                    sample['hough_transform_label'] = np.rot90(border_label, k=1, axes=(0, 1)).copy()
+                    sample['cell_label'] = np.rot90(cell_label, k=1, axes=(0, 1)).copy()
+
+            elif h == 7:  # Flip up-down + rotate 90°
+
+                img = np.flip(img, axis=0).copy()
+                sample['image'] = np.rot90(img, axes=(0, 1)).copy()
+
+                if len(sample) == 3:
+                    label_img = np.flip(sample['label'], axis=0).copy()
+                    sample['label'] = np.rot90(label_img, k=1, axes=(0, 1)).copy()
+                elif len(sample) == 4:
+                    border_label = np.flip(sample['hough_transform_label'], axis=0).copy()
+                    cell_label = np.flip(sample['cell_label'], axis=0).copy()
+                    sample['hough_transform_label'] = np.rot90(border_label, k=1, axes=(0, 1)).copy()
+                    sample['cell_label'] = np.rot90(cell_label, k=1, axes=(0, 1)).copy()
+
+        return sample
+
+
+class FlipAuto(object):
+    """ Flip and rotation augmentation for auto-encoder pre-training. """
+
+    def __init__(self, p=0.5):
+        """
+
+        - param p: Probability to apply augmentation to an image.
+            - type p: float
+        """
+        self.p = p
+
+    def __call__(self, sample):
+        """
+
+        - param sample: Dictionary containing image and label image (numpy arrays).
+            - type sample: dict
+        - return: Dictionary containing augmented image and label image (numpy arrays).
+        """
+        img = sample['image']
+
+        if random.random() < self.p:
+
+            h = random.randint(0, 3)
+
+            if h == 0:
+                pass
+            elif h == 1:  # Flip left-right
+                img = np.flip(img, axis=1).copy()
+            elif h == 2:  # Flip up-down
+                img = np.flip(img, axis=0).copy()
+            elif h == 3:  # Rotate 180°
+                img = np.rot90(img, k=2, axes=(0, 1)).copy()
+
+        return {'image': img, 'label': img}
+
+
+class Noise(object):
+    """ Gaussian noise augmentation """
+
+    def __init__(self, p=0.25):
+        """
+
+        - param p: Probability to apply augmentation to an image.
+            - type p: float
+        """
+        self.p = p
+
+    def __call__(self, sample):
+        """
+
+        :param sample: Dictionary containing image and label image (numpy arrays).
+            :type sample: dict
+        :return: Dictionary containing augmented image and label image (numpy arrays).
+        """
+
+        if random.random() < self.p:
+
+            # Add noise with sigma 1-6% of image maximum
+            sigma = random.randint(1, 6) / 100 * np.max(sample['image'])
+
+            # Add noise to selected images
+            seq = iaa.Sequential([iaa.AdditiveGaussianNoise(scale=sigma, per_channel=False)])
+            sample['image'] = seq.augment_image(sample['image'])
+
+        return sample
+
+ 
+class Rotate(object):
+    """ Rotation augmentation (label-changing augmentation) """
+
+    def __init__(self, p=1):
+        """
+
+        - param p: Probability to apply augmentation to an image.
+            - type p: float
+        """
+        self.p = p
+        self.angle = (-45, 45)
+        
+    def __call__(self, sample):
+        """
+
+        - param sample: Dictionary containing image and label image (numpy arrays).
+            - type sample: dict
+        - return: Dictionary containing augmented image and label image (numpy arrays).
+        """
+
+        if random.random() < self.p:
+
+            angle = random.uniform(self.angle[0], self.angle[1])
+                
+            seq1 = iaa.Sequential([iaa.Affine(rotate=angle)]).to_deterministic()
+            seq2 = iaa.Sequential([iaa.Affine(rotate=angle, order=0)]).to_deterministic()
+            sample['image'] = seq1.augment_image(sample['image'])
+
+            if len(sample) == 3:
+                if sample['label'].dtype == np.uint8:
+                    sample['label'] = seq2.augment_image(sample['label'])
+                else:
+                    sample['label'] = seq1.augment_image(sample['label'])
+
+            elif len(sample) == 4:
+
+                if sample['hough_transform_label'].dtype == np.uint8:
+                    sample['hough_transform_label'] = seq2.augment_image(sample['hough_transform_label'])
+                else:
+                    sample['hough_transform_label'] = seq1.augment_image(sample['hough_transform_label'])
+
+                if sample['cell_label'].dtype == np.uint8:
+                    sample['cell_label'] = seq2.augment_image(sample['cell_label'])
+                else:
+                    sample['cell_label'] = seq1.augment_image(sample['cell_label'])
+            else:
+                raise Exception('Unsupported sample format.')
+         
+        return sample
+
+
+class Scaling(object):
+    """ Scaling augmentation (label-changing transformation) """
+
+    def __init__(self, p=1):
+        """
+
+        - param p: Probability to apply augmentation to an image.
+            - type p: float
+        """
+        self.p = p
+        self.scale = (0.8, 1.20)
+
+    def __call__(self, sample):
+        """
+
+        - param sample: Dictionary containing image and label image (numpy arrays).
+            - type sample: dict
+        - return: Dictionary containing augmented image and label image (numpy arrays).
+        """
+
+        if random.random() < self.p:
+
+            scale1 = random.uniform(self.scale[0], self.scale[1])
+            scale2 = random.uniform(self.scale[0], self.scale[1])
+
+            seq1 = iaa.Sequential([iaa.Affine(scale={"x": scale1, "y": scale2})])
+            seq2 = iaa.Sequential([iaa.Affine(scale={"x": scale1, "y": scale2}, order=0)])
+            sample['image'] = seq1.augment_image(sample['image'])
+
+            if len(sample) == 3:
+                if sample['label'].dtype == np.uint8:
+                    sample['label'] = seq2.augment_image(sample['label'])
+                else:
+                    sample['label'] = seq1.augment_image(sample['label']).copy()
+            elif len(sample) == 4:
+                if sample['hough_transform_label'].dtype == np.uint8:
+                    sample['hough_transform_label'] = seq2.augment_image(sample['hough_transform_label'])
+                else:
+                    sample['hough_transform_label'] = seq1.augment_image(sample['hough_transform_label'])
+
+                if sample['cell_label'].dtype == np.uint8:
+                    sample['cell_label'] = seq2.augment_image(sample['cell_label'])
+                else:
+                    sample['cell_label'] = seq1.augment_image(sample['cell_label'])
+            else:
+                raise Exception('Unsupported sample format.')
+
+        return sample
+
+  
+class ToTensor(object):
+    """ Convert image and labels images to Torch tensors """
+    
+    def __init__(self, label_type, min_value, max_value):
+        """
+         Convert image and labels images to Torch tensor
+
+        - param min_value: Minimum value for the normalization. All values below this value are clipped
+            - type min_value: int
+        - param max_value: Maximum value for the normalization. All values above this value are clipped.
+            - type max_value: int
+        """
+
+        self.label_type = label_type
+        
+    def __call__(self, sample):
+        """
+        - param sample: Dictionary containing image and label image (numpy arrays).
+            - type sample: dict
+        - return: Dictionary containing augmented image and label image (numpy arrays).
+        """
+
+        # Normalize image to [-1, 1] and the Hough Transform from [0, 1]
+        sample['image'] = min_max_normalization(sample['image'])
+        
+        max_hough_transform_label = np.max(sample['hough_transform_label'])
+        if max_hough_transform_label > 0:
+            sample['hough_transform_label'] = sample['hough_transform_label'] / max_hough_transform_label
+
+        # Swap axes from (H, W, Channels) to (Channels, H, W)
+        for key in sample:
+            if key != 'id':
+                sample[key] = np.transpose(sample[key], (2, 0, 1))
+
+        # loss function (l1loss/l2loss) needs float tensor with shape [batch, channels, height, width]
+        img = torch.from_numpy(sample['image']).to(torch.float)
+        hough_transform_label = torch.from_numpy(sample['hough_transform_label']).to(torch.float)
+        cell_label = torch.from_numpy(sample['cell_label']).to(torch.float)
+
         return img, hough_transform_label, cell_label